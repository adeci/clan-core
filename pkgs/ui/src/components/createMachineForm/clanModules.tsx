--- conflicted
+++ resolved
@@ -49,7 +49,7 @@
   setSchemaError,
 }: IupdateSchema) => {
   formHooks.setValue("isSchemaLoading", true);
-  setMachineSchema(clanName, "example_machine", {
+  getMachineSchema(clanName, {
     clanImports: modules,
   })
     .then((response) => {
@@ -102,20 +102,12 @@
   const [schemaError, setSchemaError] = useState<string | null>(null);
   const selectedModules = formHooks.watch("modules");
   useEffect(() => {
-<<<<<<< HEAD
-    updateSchema({
-      clanName,
-      modules: formHooks.watch("modules"),
-      formHooks,
-      setSchemaError,
-=======
     getMachineSchema(clanName, {
-      imports: [],
+      clanImports: [],
     }).then((response) => {
       if (response.statusText == "OK") {
         formHooks.setValue("schema", response.data.schema);
       }
->>>>>>> 9d000ba7
     });
 
     // Only re-run if global clanName has changed
@@ -131,17 +123,8 @@
     } = event;
     const newValue = typeof value === "string" ? value.split(",") : value;
     formHooks.setValue("modules", newValue);
-<<<<<<< HEAD
-
-    updateSchema({
-      clanName,
-      modules: newValue,
-      formHooks,
-      setSchemaError,
-    });
-=======
     getMachineSchema(clanName, {
-      imports: newValue,
+      clanImports: newValue,
     })
       .then((response) => {
         if (response.statusText == "OK") {
@@ -153,7 +136,6 @@
         console.error({ error });
         toast.error(`${error.message}`);
       });
->>>>>>> 9d000ba7
   };
 
   return (

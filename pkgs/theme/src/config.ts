import { AliasMap, BaseColors, HexString } from "./types.js";

export type PaletteConfig = {
    baseColors: BaseColors;
    tones: number[];
    aliases: AliasMap<"primary" | "secondary" | "error">;
    common: {
        // Black and white is always constant
        // We declare this on the type level
        white: "#ffffff";
        black: "#000000";
        // Some other color constants/reservation
        [id: string]: HexString;
    };
};

export const config: PaletteConfig = {
    /** All color shades that are available
     * This colors are used as "key colors" to generate a tonal palette from 0 to 100
     * Steps are defined in 'tones'
     */
    baseColors: {
        green: {
            keyColor: "#7AC51B",
            tones: [98],
        },
        purple: {
            keyColor: "#661bc5",
            tones: [],
        },
        neutral: {
<<<<<<< HEAD
            keyColor: "#92898a",
            tones: [2, 5, 8, 92, 95, 98],
=======
            keyColor: "#807788",
            tones: [2, 5, 8, 98],
>>>>>>> eba7c9a3
        },
        red: {
            keyColor: "#e82439",
            tones: [5, 95],
        },
<<<<<<< HEAD
        green: {
            keyColor: "#7AC51B",
            tones: [2, 98],
        },
=======
>>>>>>> eba7c9a3
        yellow: {
            keyColor: "#E0E01F",
            tones: [2, 98],
        },
<<<<<<< HEAD
        purple: {
            keyColor: "#661bc5",
            tones: [2, 98],
        },
=======
>>>>>>> eba7c9a3
        blue: {
            keyColor: "#1B7AC5",
            tones: [5, 95],
        },
    },

    /** Common tones to generate out of all the baseColors
     * number equals to the amount of light present in the color (HCT Color Space)
     */
    tones: [0, 10, 20, 30, 40, 50, 60, 70, 80, 90, 100],

    /** create aliases from the color palette
     *
     * @example
     *
     * primary: "blue"
     * ->
     * ...
     * primary40 -> blue40
     * primary50 -> blue50
     * ...
     */
    aliases: {
        primary: "purple",
        secondary: "green",
        error: "red",
    },
    /** some color names are reserved
     * typically those colors do not change when switching theme
     * or are other types of constant in the UI
     */
    common: {
        white: "#ffffff",
        black: "#000000",
    },
};<|MERGE_RESOLUTION|>--- conflicted
+++ resolved
@@ -20,45 +20,27 @@
      * Steps are defined in 'tones'
      */
     baseColors: {
-        green: {
-            keyColor: "#7AC51B",
-            tones: [98],
-        },
-        purple: {
-            keyColor: "#661bc5",
-            tones: [],
-        },
         neutral: {
-<<<<<<< HEAD
             keyColor: "#92898a",
             tones: [2, 5, 8, 92, 95, 98],
-=======
-            keyColor: "#807788",
-            tones: [2, 5, 8, 98],
->>>>>>> eba7c9a3
         },
-        red: {
-            keyColor: "#e82439",
-            tones: [5, 95],
-        },
-<<<<<<< HEAD
         green: {
             keyColor: "#7AC51B",
             tones: [2, 98],
         },
-=======
->>>>>>> eba7c9a3
         yellow: {
             keyColor: "#E0E01F",
             tones: [2, 98],
         },
-<<<<<<< HEAD
         purple: {
             keyColor: "#661bc5",
             tones: [2, 98],
         },
-=======
->>>>>>> eba7c9a3
+
+        red: {
+            keyColor: "#e82439",
+            tones: [95],
+        },
         blue: {
             keyColor: "#1B7AC5",
             tones: [5, 95],

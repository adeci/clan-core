--- conflicted
+++ resolved
@@ -1,15 +1,12 @@
 from pathlib import Path
+import json
 import json
 import pytest
 from api import TestClient
 
 
 @pytest.mark.impure
-<<<<<<< HEAD
 def test_inspect_ok(api: TestClient, test_flake_with_core: Path) -> None:
-=======
-def test_inspect_attrs(api: TestClient, test_flake_with_core: Path) -> None:
->>>>>>> 167533d9
     params = {"url": str(test_flake_with_core)}
     response = api.get(
         "/api/flake/attrs",
@@ -21,7 +18,6 @@
     assert data.get("flake_attrs") == ["vm1"]
 
 
-<<<<<<< HEAD
 @pytest.mark.impure
 def test_inspect_err(api: TestClient) -> None:
     params = {"url": "flake-parts"}
@@ -35,8 +31,6 @@
     assert data.get("detail")
 
 
-=======
->>>>>>> 167533d9
 
 @pytest.mark.impure
 def test_inspect_flake(api: TestClient, test_flake_with_core: Path) -> None:

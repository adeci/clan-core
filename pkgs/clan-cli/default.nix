--- conflicted
+++ resolved
@@ -61,11 +61,7 @@
     cp -r ${./.} $out
     chmod -R +w $out
     ln -sf ${nixpkgs'} $out/clan_cli/nixpkgs
-<<<<<<< HEAD
-    cp -r ${../../lib/jsonschema} $out/clan_cli/config/jsonschema
     cp -r ${../../templates} $out/clan_cli/templates
-=======
->>>>>>> 721c5771
 
     ${classgen}/bin/classgen ${inventory-schema}/schema.json $out/clan_cli/inventory/classes.py
   '';

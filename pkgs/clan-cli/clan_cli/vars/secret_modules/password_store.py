import os
import subprocess
from pathlib import Path

from clan_cli.machines.machines import Machine
from clan_cli.nix import nix_shell

from . import SecretStoreBase


class SecretStore(SecretStoreBase):
    def __init__(self, machine: Machine) -> None:
        self.machine = machine

    @property
    def _password_store_dir(self) -> str:
        return os.environ.get(
            "PASSWORD_STORE_DIR", f"{os.environ['HOME']}/.password-store"
        )

    def _var_path(self, generator_name: str, name: str, shared: bool) -> Path:
        if shared:
            return Path(f"shared/{generator_name}/{name}")
        else:
            return Path(f"machines/{self.machine.name}/{generator_name}/{name}")

    def set(
        self,
        generator_name: str,
        name: str,
        value: bytes,
        groups: list[str],
        shared: bool = False,
    ) -> Path | None:
        subprocess.run(
            nix_shell(
                ["nixpkgs#pass"],
                [
                    "pass",
                    "insert",
                    "-m",
                    str(self._var_path(generator_name, name, shared)),
                ],
            ),
            input=value,
            check=True,
        )
        return None  # we manage the files outside of the git repo

    def get(self, generator_name: str, name: str, shared: bool = False) -> bytes:
        return subprocess.run(
            nix_shell(
                ["nixpkgs#pass"],
                [
                    "pass",
                    "show",
                    str(self._var_path(generator_name, name, shared)),
                ],
            ),
            check=True,
            stdout=subprocess.PIPE,
        ).stdout

    def exists(self, generator_name: str, name: str, shared: bool = False) -> bool:
        return (
            Path(self._password_store_dir)
            / f"{self._var_path(generator_name, name, shared)}.gpg"
        ).exists()

    def generate_hash(self) -> bytes:
        password_store = self._password_store_dir
        hashes = []
        hashes.append(
            subprocess.run(
                nix_shell(
                    ["nixpkgs#git"],
                    [
                        "git",
                        "-C",
                        password_store,
                        "log",
                        "-1",
                        "--format=%H",
                        f"machines/{self.machine.name}",
                    ],
                ),
                stdout=subprocess.PIPE,
            ).stdout.strip()
        )
        for symlink in Path(password_store).glob(f"machines/{self.machine.name}/**/*"):
            if symlink.is_symlink():
                hashes.append(
                    subprocess.run(
                        nix_shell(
                            ["nixpkgs#git"],
                            [
                                "git",
                                "-C",
                                password_store,
                                "log",
                                "-1",
                                "--format=%H",
                                str(symlink),
                            ],
                        ),
                        stdout=subprocess.PIPE,
                    ).stdout.strip()
                )

        # we sort the hashes to make sure that the order is always the same
        hashes.sort()
        return b"\n".join(hashes)

    # FIXME: add this when we switch to python3.12
    # @override
    def update_check(self) -> bool:
        local_hash = self.generate_hash()
        remote_hash = self.machine.target_host.run(
            # TODO get the path to the secrets from the machine
            ["cat", f"{self.machine.secrets_upload_directory}/.pass_info"],
            check=False,
            stdout=subprocess.PIPE,
        ).stdout.strip()

        if not remote_hash:
            print("remote hash is empty")
            return False

        return local_hash.decode() == remote_hash

    # TODO: fixme
    def upload(self, output_dir: Path) -> None:
<<<<<<< HEAD
        for service in self.machine.facts_data:
            for secret in self.machine.facts_data[service]["secret"]:
                if isinstance(secret, dict):
                    secret_name = secret["name"]
                else:
                    # TODO: drop old format soon
                    secret_name = secret
                with (output_dir / secret_name).open("wb") as f:
                    f.chmod(0o600)
                    f.write(self.get(service, secret_name))
        (output_dir / ".pass_info").write_bytes(self.generate_hash())
=======
        pass
        # for service in self.machine.facts_data:
        #     for secret in self.machine.facts_data[service]["secret"]:
        #         if isinstance(secret, dict):
        #             secret_name = secret["name"]
        #         else:
        #             # TODO: drop old format soon
        #             secret_name = secret
        #         (output_dir / secret_name).write_bytes(self.get(service, secret_name))
        # (output_dir / ".pass_info").write_bytes(self.generate_hash())
>>>>>>> 721c5771
<|MERGE_RESOLUTION|>--- conflicted
+++ resolved
@@ -130,19 +130,6 @@
 
     # TODO: fixme
     def upload(self, output_dir: Path) -> None:
-<<<<<<< HEAD
-        for service in self.machine.facts_data:
-            for secret in self.machine.facts_data[service]["secret"]:
-                if isinstance(secret, dict):
-                    secret_name = secret["name"]
-                else:
-                    # TODO: drop old format soon
-                    secret_name = secret
-                with (output_dir / secret_name).open("wb") as f:
-                    f.chmod(0o600)
-                    f.write(self.get(service, secret_name))
-        (output_dir / ".pass_info").write_bytes(self.generate_hash())
-=======
         pass
         # for service in self.machine.facts_data:
         #     for secret in self.machine.facts_data[service]["secret"]:
@@ -151,6 +138,7 @@
         #         else:
         #             # TODO: drop old format soon
         #             secret_name = secret
-        #         (output_dir / secret_name).write_bytes(self.get(service, secret_name))
-        # (output_dir / ".pass_info").write_bytes(self.generate_hash())
->>>>>>> 721c5771
+        #         with (output_dir / secret_name).open("wb") as f:
+        #            f.chmod(0o600)
+        #            f.write(self.get(service, secret_name))
+        # (output_dir / ".pass_info").write_bytes(self.generate_hash())
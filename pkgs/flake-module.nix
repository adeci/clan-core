{ ... }:
{
  imports = [
    ./clan-cli/flake-module.nix
    ./clan-vm-manager/flake-module.nix
    ./installer/flake-module.nix
  ];

<<<<<<< HEAD
  perSystem = { pkgs, config, lib, ... }: {
    packages = {
      tea-create-pr = pkgs.callPackage ./tea-create-pr { };
      zerotier-members = pkgs.callPackage ./zerotier-members { };
      zt-tcp-relay = pkgs.callPackage ./zt-tcp-relay { };
      moonlight-sunshine-accept = pkgs.callPackage ./moonlight-sunshine-accept { };
      merge-after-ci = pkgs.callPackage ./merge-after-ci {
        inherit (config.packages) tea-create-pr;
      };
      pending-reviews = pkgs.callPackage ./pending-reviews { };
    } // lib.optionalAttrs pkgs.stdenv.isLinux {
      wayland-proxy-virtwl = pkgs.callPackage ./wayland-proxy-virtwl { };
      waypipe = pkgs.waypipe.overrideAttrs
        (_old: {
          # https://gitlab.freedesktop.org/mstoeckl/waypipe
          src = pkgs.fetchFromGitLab {
            domain = "gitlab.freedesktop.org";
            owner = "mstoeckl";
            repo = "waypipe";
            rev = "4e4ff3bc1943cf7f6aeb56b06c060f40578d3570";
            hash = "sha256-dxz4AmeJAweffyPCayvykworQNntHtHeq6PXMXWsM5k=";
          };
        });
      # halalify zerotierone
      zerotierone = pkgs.zerotierone.overrideAttrs (_old: {
        meta = _old.meta // {
          license = lib.licenses.apsl20;
=======
  perSystem =
    {
      pkgs,
      config,
      lib,
      ...
    }:
    {
      packages =
        {
          tea-create-pr = pkgs.callPackage ./tea-create-pr { };
          zerotier-members = pkgs.callPackage ./zerotier-members { };
          zt-tcp-relay = pkgs.callPackage ./zt-tcp-relay { };
          merge-after-ci = pkgs.callPackage ./merge-after-ci { inherit (config.packages) tea-create-pr; };
          pending-reviews = pkgs.callPackage ./pending-reviews { };
        }
        // lib.optionalAttrs pkgs.stdenv.isLinux {
          wayland-proxy-virtwl = pkgs.callPackage ./wayland-proxy-virtwl { };
          waypipe = pkgs.waypipe.overrideAttrs (_old: {
            # https://gitlab.freedesktop.org/mstoeckl/waypipe
            src = pkgs.fetchFromGitLab {
              domain = "gitlab.freedesktop.org";
              owner = "mstoeckl";
              repo = "waypipe";
              rev = "4e4ff3bc1943cf7f6aeb56b06c060f40578d3570";
              hash = "sha256-dxz4AmeJAweffyPCayvykworQNntHtHeq6PXMXWsM5k=";
            };
          });
          # halalify zerotierone
          zerotierone = pkgs.zerotierone.overrideAttrs (_old: {
            meta = _old.meta // {
              license = lib.licenses.apsl20;
            };
          });
>>>>>>> 7d09b0ad
        };
    };
}<|MERGE_RESOLUTION|>--- conflicted
+++ resolved
@@ -6,35 +6,6 @@
     ./installer/flake-module.nix
   ];
 
-<<<<<<< HEAD
-  perSystem = { pkgs, config, lib, ... }: {
-    packages = {
-      tea-create-pr = pkgs.callPackage ./tea-create-pr { };
-      zerotier-members = pkgs.callPackage ./zerotier-members { };
-      zt-tcp-relay = pkgs.callPackage ./zt-tcp-relay { };
-      moonlight-sunshine-accept = pkgs.callPackage ./moonlight-sunshine-accept { };
-      merge-after-ci = pkgs.callPackage ./merge-after-ci {
-        inherit (config.packages) tea-create-pr;
-      };
-      pending-reviews = pkgs.callPackage ./pending-reviews { };
-    } // lib.optionalAttrs pkgs.stdenv.isLinux {
-      wayland-proxy-virtwl = pkgs.callPackage ./wayland-proxy-virtwl { };
-      waypipe = pkgs.waypipe.overrideAttrs
-        (_old: {
-          # https://gitlab.freedesktop.org/mstoeckl/waypipe
-          src = pkgs.fetchFromGitLab {
-            domain = "gitlab.freedesktop.org";
-            owner = "mstoeckl";
-            repo = "waypipe";
-            rev = "4e4ff3bc1943cf7f6aeb56b06c060f40578d3570";
-            hash = "sha256-dxz4AmeJAweffyPCayvykworQNntHtHeq6PXMXWsM5k=";
-          };
-        });
-      # halalify zerotierone
-      zerotierone = pkgs.zerotierone.overrideAttrs (_old: {
-        meta = _old.meta // {
-          license = lib.licenses.apsl20;
-=======
   perSystem =
     {
       pkgs,
@@ -69,7 +40,6 @@
               license = lib.licenses.apsl20;
             };
           });
->>>>>>> 7d09b0ad
         };
     };
 }